--- conflicted
+++ resolved
@@ -6,7 +6,6 @@
       - master
 
 env:
-<<<<<<< HEAD
   DOCKER_FILE_PATH: Dockerfile
   GOLANG_VERSION: 1.16
   OPERATOR_SDK_VERSION: "1.2.0"
@@ -14,14 +13,7 @@
   KUBERNETES_VERSION: "1.20.2"
   KIND_VERSION: "0.10.0"
   GOLANG_CI_LINT_VERSION: v1.39.0
-=======
-  DOCKER_FILE_PATH: build/Dockerfile
-  GOLANG_VERSION: 1.15.2
-  OPERATOR_SDK_VERSION: "0.15.2"
-  KUBERNETES_VERSION: "1.18.0"
-  KIND_VERSION: "0.7.0"
   HELM_REGISTRY_URL: "https://stakater.github.io/stakater-charts"
->>>>>>> 6a6c8588
 
 jobs:
   build:
