global:
  # labels added on all components of chart in addition to some default labels
  labels: {}

replicaCount: 1

image:
  repository: stakater/ingressmonitorcontroller
<<<<<<< HEAD
  tag: v2.1.3
=======
  tag: v2.1.4
>>>>>>> b6eebf56
  pullPolicy: IfNotPresent
imagePullSecrets: []

kube-rbac-proxy:
  image:
    repository: gcr.io/kubebuilder/kube-rbac-proxy
    tag: v0.8.0
    pullPolicy: IfNotPresent

# Partial override for ingress-monitor-controller.fullname template (will keep the release name)
nameOverride: ""

# Full override for ingress-monitor-controller.fullname template
fullnameOverride: ""

# Specifies which namespaces IMC should have access to
# Leave empty for full access or specify a comma separated list of namespaces to watch
watchNamespaces: ""

# Name of secret containing
configSecretName: "imc-config"

# Monitoring Configuration
serviceMonitor:
  enabled: false

rbac:
  create: true
  allowProxyRole: true
  allowMetricsReaderRole: true
  allowLeaderElectionRole: true
  secretViewerRole: true

serviceAccount:
  create: true
  annotations: {}
  labels: {}
  # If not set and create is true, a name is generated using the fullname template
  name: ""

resources:
  {}
  # limits:
  #   cpu: 100m
  #   memory: 128Mi
  # requests:
  #   cpu: 100m
  #   memory: 128Mi

podAnnotations: {}

podSecurityContext:
  {}
  # fsGroup: 2000

securityContext:
  {}
  # capabilities:
  #   drop:
  #   - ALL
  # readOnlyRootFilesystem: true
  # runAsNonRoot: true
  # runAsUser: 1000

nodeSelector: {}

tolerations: []

affinity: {}

service:
  type: ClusterIP
  port: 443

env: []

envFrom: []<|MERGE_RESOLUTION|>--- conflicted
+++ resolved
@@ -6,11 +6,7 @@
 
 image:
   repository: stakater/ingressmonitorcontroller
-<<<<<<< HEAD
-  tag: v2.1.3
-=======
   tag: v2.1.4
->>>>>>> b6eebf56
   pullPolicy: IfNotPresent
 imagePullSecrets: []
 
