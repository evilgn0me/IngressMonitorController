--- conflicted
+++ resolved
@@ -1,10 +1,14 @@
 ---
-# Source: ingressmonitorcontroller/templates/configmap.yaml
-apiVersion: v1
-kind: ConfigMap
+# Source: ingressmonitorcontroller/templates/role.yaml
+
+---
+# Source: ingressmonitorcontroller/templates/deployment.yaml
+apiVersion: extensions/v1beta1
+kind: Deployment
 metadata:
-  name: ingressmonitorcontroller
   annotations:
+    configmap.reloader.stakater.com/reload: ingressmonitorcontroller
+    
   labels:
     app: ingressmonitorcontroller
     chart: "ingressmonitorcontroller-v1.0.68"
@@ -15,21 +19,6 @@
     group: com.stakater.platform
     provider: stakater
     
-<<<<<<< HEAD
-data:
-  config.yaml: |-
-    providers:
-    - name: UptimeRobot
-      apiKey: your-api-key
-      apiURL: https://google.com
-      username: null
-      password: null
-      alertContacts: some-alert-contacts
-    enableMonitorDeletion: true
-    monitorNameTemplate: "{{.Namespace}}-{{.IngressName}}"
----
-# Source: ingressmonitorcontroller/templates/serviceaccount.yaml
-=======
   name: ingressmonitorcontroller
 spec:
   replicas: 1
@@ -69,22 +58,7 @@
       - configMap:
           name: ingressmonitorcontroller
         name: config-volume
->>>>>>> bd5becac
 
-apiVersion: v1
-kind: ServiceAccount
-metadata:
-  labels:
-    app: ingressmonitorcontroller
-    chart: "ingressmonitorcontroller-v1.0.62"
-    release: "RELEASE-NAME"
-    heritage: "Tiller"
-    version: v1.0.62
-    
-    group: com.stakater.platform
-    provider: stakater
-    
-  name: ingressmonitorcontroller
 ---
 # Source: ingressmonitorcontroller/templates/clusterrole.yaml
 
@@ -117,6 +91,9 @@
       - get
       - watch
 ---
+# Source: ingressmonitorcontroller/templates/rolebinding.yaml
+
+---
 # Source: ingressmonitorcontroller/templates/clusterrolebinding.yaml
 
 kind: ClusterRoleBinding
@@ -132,13 +109,12 @@
   name: ingressmonitorcontroller
   namespace: default
 ---
-# Source: ingressmonitorcontroller/templates/deployment.yaml
-apiVersion: extensions/v1beta1
-kind: Deployment
+# Source: ingressmonitorcontroller/templates/configmap.yaml
+apiVersion: v1
+kind: ConfigMap
 metadata:
+  name: ingressmonitorcontroller
   annotations:
-    configmap.reloader.stakater.com/reload: ingressmonitorcontroller
-    
   labels:
     app: ingressmonitorcontroller
     chart: "ingressmonitorcontroller-v1.0.68"
@@ -149,52 +125,22 @@
     group: com.stakater.platform
     provider: stakater
     
-  name: ingressmonitorcontroller
-spec:
-  replicas: 1
-  revisionHistoryLimit: 2
-  selector:
-    matchLabels:
-      app: ingressmonitorcontroller
-      release: "RELEASE-NAME"
-      group: com.stakater.platform
-      provider: stakater
-      
-  template:
-    metadata:
-      labels:
-        app: ingressmonitorcontroller
-        chart: "ingressmonitorcontroller-v1.0.62"
-        release: "RELEASE-NAME"
-        heritage: "Tiller"
-        version: v1.0.62
-        
-        group: com.stakater.platform
-        provider: stakater
-        
-    spec:
-      containers:
-      - env:
-        - name: CONFIG_FILE_PATH
-          value: /etc/IngressMonitorController/config.yaml
-        image: "stakater/ingressmonitorcontroller:v1.0.62"
-        imagePullPolicy: IfNotPresent
-        name: ingressmonitorcontroller
-        volumeMounts:
-        - mountPath: /etc/IngressMonitorController
-          name: config-volume
-      serviceAccountName: ingressmonitorcontroller
-      volumes:
-      - configMap:
-          name: ingressmonitorcontroller
-        name: config-volume
+data:
+  config.yaml: |-
+    providers:
+    - name: UptimeRobot
+      apiKey: your-api-key
+      apiURL: https://google.com
+      username: null
+      password: null
+      accountEmail: null
+      alertContacts: some-alert-contacts
+    enableMonitorDeletion: true
+    monitorNameTemplate: "{{.Namespace}}-{{.IngressName}}"
+
 ---
-# Source: ingressmonitorcontroller/templates/role.yaml
+# Source: ingressmonitorcontroller/templates/serviceaccount.yaml
 
-<<<<<<< HEAD
----
-# Source: ingressmonitorcontroller/templates/rolebinding.yaml
-=======
 apiVersion: v1
 kind: ServiceAccount
 metadata:
@@ -208,5 +154,4 @@
     group: com.stakater.platform
     provider: stakater
     
-  name: ingressmonitorcontroller
->>>>>>> bd5becac
+  name: ingressmonitorcontroller