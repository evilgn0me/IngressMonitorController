--- conflicted
+++ resolved
@@ -147,11 +147,7 @@
 
 KUSTOMIZE = $(shell pwd)/bin/kustomize
 kustomize: ## Download kustomize locally if necessary.
-<<<<<<< HEAD
-	$(call go-get-tool,$(KUSTOMIZE),sigs.k8s.io/kustomize/kustomize/v4@v4.5.4)
-=======
 	$(call go-get-tool,$(KUSTOMIZE),sigs.k8s.io/kustomize/kustomize/v4@v4.5.7)
->>>>>>> 4011701d
 
 # go-get-tool will 'go get' any package $2 and install it to $1.
 PROJECT_DIR := $(shell dirname $(abspath $(lastword $(MAKEFILE_LIST))))
